import os
import logging
import time
import traceback

import torch
import platform
import math
from ultralytics import YOLO
from typing import List, Dict, Any, Tuple, Optional
from pathlib import Path
import random

from microdetect.core.config import settings
from microdetect.models import Dataset
from microdetect.models.model import Model
from microdetect.services.dataset_service import DatasetService
from microdetect.database.database import get_db
from microdetect.core.mps_config import is_mps_available, get_device

# Verificar disponibilidade de aceleração (CUDA ou MPS)
CUDA_AVAILABLE = torch.cuda.is_available()
MPS_AVAILABLE = is_mps_available()
logger = logging.getLogger(__name__)
logger.info(f"CUDA available: {CUDA_AVAILABLE}")
logger.info(f"MPS available: {MPS_AVAILABLE}")

class YOLOService:
    def __init__(self):
        self.models_dir = Path(settings.MODELS_DIR)
        self.models_dir.mkdir(parents=True, exist_ok=True)
        
        # Determinar o dispositivo a ser usado
        if settings.FORCE_CPU:
            self.device = "cpu"
        elif CUDA_AVAILABLE and settings.USE_CUDA:
            self.device = "cuda:0"
        elif MPS_AVAILABLE and settings.USE_MPS and platform.system() == "Darwin":
            self.device = "mps"
        else:
            self.device = "cpu"
            
        logger.info(f"YOLOService usando dispositivo: {self.device}")
        
        # Carregar modelo padrão se existir
        self.model = None
        default_model_path = self.models_dir / "best.pt"
        if default_model_path.exists():
            self.load_model(str(default_model_path))
        
        self._model_cache = {}

    async def train(
        self,
        dataset_id: int,
        model_type: str,
        model_version: str,
        hyperparameters: Dict[str, Any] = None,
        callback: Any = None,
        db_session = None,
        data_yaml_path: str = None
    ) -> Dict[str, Any]:
        """
        Treina um modelo YOLO.
        
        Args:
            dataset_id: ID do dataset
            model_type: Tipo do modelo (ex: "yolov8")
            model_version: Versão do modelo
            hyperparameters: Parâmetros de treinamento
            callback: Função de callback para progresso
            db_session: Sessão do banco de dados
            data_yaml_path: Caminho para o arquivo data.yaml (opcional)
            
        Returns:
            Métricas de treinamento
        """
        try:
            # Garantir que os parâmetros são um dicionário válido
            hyperparameters = hyperparameters or {}
            
            # Verificar e ajustar o dispositivo, se necessário
            if "device" in hyperparameters and hyperparameters["device"] == "auto" and not CUDA_AVAILABLE:
                hyperparameters["device"] = "cpu"
                logger.info("CUDA não disponível. Forçando device=cpu para treinamento.")
            elif "device" not in hyperparameters and not CUDA_AVAILABLE:
                hyperparameters["device"] = "cpu"
                logger.info("CUDA não disponível. Adicionando device=cpu para treinamento.")
            
            # Se o caminho do data.yaml foi fornecido, usar diretamente
            if data_yaml_path:
                logger.info(f"Usando arquivo data.yaml fornecido: {data_yaml_path}")
                # Verificar se o arquivo existe
                if not os.path.exists(data_yaml_path):
                    logger.error(f"Arquivo data.yaml fornecido não encontrado: {data_yaml_path}")
                    raise FileNotFoundError(f"Arquivo data.yaml fornecido não encontrado: {data_yaml_path}")
            else:
                # Garantir que o dataset esteja preparado para treinamento e obter o caminho correto do data.yaml
                if db_session:
                    dataset_service = DatasetService(db_session)
                    # Obter o nome do dataset para construir o caminho correto
                    dataset = db_session.query(Dataset).filter(Dataset.id == dataset_id).first()
                    if not dataset:
                        raise ValueError(f"Dataset {dataset_id} não encontrado")
                    
                    # Preparar o dataset e obter o caminho correto do data.yaml
                    data_yaml_path = dataset_service.prepare_for_training(dataset_id)
                    
                    # Verificar se o arquivo existe
                    if not os.path.exists(data_yaml_path):
                        logger.error(f"Arquivo data.yaml não encontrado em: {data_yaml_path}")
                        raise FileNotFoundError(f"Arquivo data.yaml não encontrado: {data_yaml_path}")
                    
                    logger.info(f"Usando arquivo data.yaml em: {data_yaml_path}")
                else:
                    # Se não tiver sessão do banco, usar o caminho correto com base no nome do dataset
                    # Isso requer que tenhamos o nome do dataset, então vamos tentar obtê-lo
                    try:
                        # Criar temporariamente uma sessão do banco para obter o nome do dataset
                        temp_db = next(get_db())
                        dataset = temp_db.query(Dataset).filter(Dataset.id == dataset_id).first()
                        if dataset:
                            # Construir o caminho correto
                            data_yaml_path = str(settings.TRAINING_DIR / dataset.name / "data.yaml")
                            temp_db.close()
                        else:
                            raise ValueError(f"Dataset {dataset_id} não encontrado")
                    except Exception as e:
                        logger.error(f"Erro ao obter o nome do dataset: {str(e)}")
                        # Fallback para o caminho padrão antigo, que provavelmente não existirá
                        data_yaml_path = f"data/datasets/{dataset_id}/data.yaml"
            
            # Registrar o caminho do data.yaml
            logger.info(f"Usando arquivo data.yaml: {data_yaml_path}")
            
            # Verificar se o arquivo existe
            if not os.path.exists(data_yaml_path):
                logger.error(f"Arquivo data.yaml não encontrado em: {data_yaml_path}")
                raise FileNotFoundError(f"Arquivo data.yaml não encontrado: {data_yaml_path}")
                
            # Configurar parâmetros padrão
            params = {
                "epochs": 100,
                "batch": 16,  # YOLO usa 'batch', não 'batch_size'
                "imgsz": 640,
                "device": "auto",
                "workers": 8,
                "project": str(self.models_dir),
                "name": f"dataset_{dataset_id}",
                "exist_ok": True,
                "pretrained": True,
                "optimizer": "auto",
                "verbose": True,
                "seed": 0,
                "deterministic": True,
                "single_cls": False,
                "rect": False,
                "cos_lr": False,
                "close_mosaic": 0,
                "resume": False,
                "amp": True,
                "fraction": 1.0,
                "cache": False,
                "overlap_mask": True,
                "mask_ratio": 4,
                "dropout": 0.0,
                "val": True,
                "save": True,
                "save_json": False,
                "save_hybrid": False,
                "conf": 0.001,
                "iou": 0.6,
                "max_det": 300,
                "half": False,
                "dnn": False,
                "plots": True,
            }
            
            # Registrar o tipo do modelo e hiperparâmetros recebidos para debug
            print(f"Treinando modelo {model_type}{model_version} com hiperparâmetros: {hyperparameters}")
            
            # Atualizar com parâmetros fornecidos
            if hyperparameters:
                # Verificar e converter parâmetros incompatíveis
                if "batch_size" in hyperparameters:
                    hyperparameters["batch"] = hyperparameters.pop("batch_size")
                
                # Converter learning_rate para lr0 (nome correto para YOLO)
                if "learning_rate" in hyperparameters:
                    value = hyperparameters.pop("learning_rate")
                    # Se for um dicionário com min/max, usar um valor médio
                    if isinstance(value, dict) and "min" in value and "max" in value:
                        hyperparameters["lr0"] = (value["min"] + value["max"]) / 2
                    else:
                        hyperparameters["lr0"] = value
                
                # Processar outros parâmetros que podem vir como min/max
                for param in ["epochs", "batch"]:
                    if param in hyperparameters and isinstance(hyperparameters[param], dict):
                        if "min" in hyperparameters[param] and "max" in hyperparameters[param]:
                            # Para inteiros, pegar um valor médio arredondado
                            if param == "epochs":
                                min_val = hyperparameters[param]["min"]
                                max_val = hyperparameters[param]["max"]
                                hyperparameters[param] = round((min_val + max_val) / 2)
                            elif param == "batch":
                                min_val = hyperparameters[param]["min"]
                                max_val = hyperparameters[param]["max"]
                                # Prefira potências de 2 para batch
                                hyperparameters[param] = 2 ** round(math.log2((min_val + max_val) / 2))
                
                # Verificar o parâmetro epochs explicitamente
                if "epochs" in hyperparameters:
                    try:
                        # Garantir que epochs seja um inteiro
                        epochs_value = int(hyperparameters["epochs"])
                        hyperparameters["epochs"] = epochs_value
                    except (ValueError, TypeError) as e:
                        print(f"Erro ao converter 'epochs' para inteiro: {str(e)}")
                        # Usar valor padrão se falhar
                        hyperparameters.pop("epochs", None)
                    
                # Remover parâmetros inválidos para evitar erros
                invalid_params = ["model_type", "model_size", "model_version"]
                for param in invalid_params:
                    if param in hyperparameters:
                        hyperparameters.pop(param)
                        
                # Atualizar com os parâmetros corrigidos
                params.update(hyperparameters)
            
            # Carregar modelo base
            try:
                model = YOLO(f"{model_type}{model_version}.pt")
            except Exception as e:
                print(f"Erro ao carregar modelo base: {str(e)}")
                raise
            
            # Definir uma função para monitorar o progresso, se callback for fornecido
            if callback:
<<<<<<< HEAD
                try:
                    # Verificar tipo do callback
                    if not callable(callback):
                        print(f"AVISO: Callback não é uma função chamável: {type(callback)}")
                        # Criar uma função wrapper para segurança
                        original_callback = callback
                        callback = lambda x: print(f"Callback wrapper: não foi possível chamar {original_callback}")
                    
                    # Configurar um callback para o YOLO
                    class ProgressCallback:
                        def __init__(self, callback, total_epochs, update_interval=1.0):
                            self.callback = callback
                            self.total_epochs = total_epochs
                            self.update_interval = update_interval
                            self.last_update_time = time.time()
                            self.current_epoch = 0
                            self.validation_results = {}
                            self.epoch_start_time = None
                            self.epoch_times = []
                            
                            # Imprimir informação para depuração
                            print(f"ProgressCallback inicializado com callback tipo: {type(callback)}")
                        
                        def on_train_epoch_start(self, trainer):
                            """Callback chamado no início de cada época de treinamento."""
                            self.current_epoch = trainer.epoch
                            self.epoch_start_time = time.time()
                        
                        def on_train_epoch_end(self, trainer):
                            """Callback chamado após cada época de treinamento."""
                            current_time = time.time()
                            
                            # Calcular o tempo da época atual
                            if self.epoch_start_time is not None:
                                elapsed = current_time - self.epoch_start_time
                                self.epoch_times.append(elapsed)
                            
                            if current_time - self.last_update_time >= self.update_interval:
                                self.last_update_time = current_time
                                
                                # Atualizar contador de época
                                self.current_epoch = trainer.epoch
                                
                                # Obter as métricas atuais
                                metrics = trainer.metrics
                                
                                # Adicionar época atual
                                epoch_metrics = {
                                    "epoch": self.current_epoch,
                                    "total_epochs": self.total_epochs,
                                    "loss": float(metrics.get("train/box_loss", 0) + metrics.get("train/cls_loss", 0)),
                                    "progress_type": "epoch"
                                }
                                
                                # Adicionar métricas de validação anteriores, se disponíveis
                                if self.validation_results:
                                    for k, v in self.validation_results.items():
                                        if k not in epoch_metrics and k != "progress_type":
                                            epoch_metrics[k] = v
                                
                                # Calcular tempo médio por época e ETA
                                avg_epoch_time = sum(self.epoch_times) / len(self.epoch_times) if self.epoch_times else 0
                                remaining_epochs = self.total_epochs - self.current_epoch
                                eta_seconds = int(remaining_epochs * avg_epoch_time)
                                
                                # Adicionar ETA estimado de forma segura
                                epoch_metrics["eta_seconds"] = eta_seconds
                                epoch_metrics["avg_epoch_time"] = avg_epoch_time
                                
                                # Verificar se callback é uma função antes de chamar
                                if callable(self.callback):
                                    try:
                                        self.callback(epoch_metrics)
                                    except Exception as e:
                                        print(f"Erro ao chamar callback: {str(e)}")
                                else:
                                    print(f"AVISO: self.callback não é uma função chamável: {type(self.callback)}")
                        
                        def on_val_end(self, validator):
                            """Callback chamado após validação."""
                            print("VALIDAÇÃO CONCLUÍDA!")
                            
                            # Verificar se validator tem métricas
                            if not hasattr(validator, 'metrics') or validator.metrics is None:
                                print("AVISO: validator não tem métricas")
                                return
                            
                            # Acesso seguro às métricas do validator
                            try:
                                metrics = validator.metrics
                                
                                # DEBUG: Imprimir métricas de validação
                                
                                # Construir relatório de métricas
                                val_epoch_metrics = {
                                    "epoch": self.current_epoch,
                                    "total_epochs": self.total_epochs,
                                    "progress_type": "validation",
                                    "map50": float(metrics.results_dict.get('metrics/mAP50(B)', 0.0)),
                                    "map50_95": float(metrics.results_dict.get('metrics/mAP50-95(B)', 0.0)),
                                    "precision": float(metrics.results_dict.get('metrics/precision(B)', 0.0)),
                                    "recall": float(metrics.results_dict.get('metrics/recall(B)', 0.0)),
                                    "fitness": float(metrics.results_dict.get('fitness', 0.0))
                                }
                                
                                # Debug métricas extraídas
                                print(f"Métricas extraídas: {val_epoch_metrics}")
                                
                                # Verificar se callback é uma função antes de chamar
                                if callable(self.callback):
                                    try:
                                        self.callback(val_epoch_metrics)
                                    except Exception as e:
                                        print(f"Erro ao chamar callback: {str(e)}")
                                else:
                                    print(f"AVISO: self.callback não é uma função chamável: {type(self.callback)}")
                                    
                            except Exception as e:
                                print(f"Erro ao processar métricas de validação: {str(e)}")
                                print(f"Traceback: {traceback.format_exc()}")

                    # Registrar os callbacks
                    progress_callback = ProgressCallback(callback, params["epochs"])

                    # Verificar se callback é válido
                    if not callable(callback):
                        print(f"AVISO: O callback fornecido não é uma função: {type(callback)}")
                        # Corrigir para evitar o erro
                        progress_callback.callback = lambda x: print(f"Callback inválido: {x}")

                    # Adicionar os callbacks
                    model.add_callback("on_train_epoch_start", progress_callback.on_train_epoch_start)
                    model.add_callback("on_train_epoch_end", progress_callback.on_train_epoch_end)
                    model.add_callback("on_val_end", progress_callback.on_val_end)
                
                except Exception as e:
                    print(f"Erro ao configurar callbacks: {str(e)}")
                    # Continuar o treinamento sem callbacks se houver erro
=======
                # Configurar um callback para o YOLO
                class ProgressCallback:
                    def __init__(self):
                        self.current_epoch = 0
                        self.total_epochs = params["epochs"]
                        self.last_update_time = 0
                        self.update_interval = 0.1  # Reduzir para 0.1 segundos para atualizações mais frequentes

                    def on_train_batch_end(self, trainer):
                        """Callback chamado após cada batch de treinamento - utilizado para atualizações frequentes"""
                        import time
                        current_time = time.time()
                        
                        # Log para depuração
                        logger.debug(f"on_train_batch_end chamado: epoch={trainer.epoch}")
                        
                        # Limitar a frequência de atualizações para não sobrecarregar
                        if current_time - self.last_update_time < self.update_interval:
                            return
                            
                        # Atualizar timestamp
                        self.last_update_time = current_time
                        
                        # Extrair métricas básicas do batch atual
                        # Obter informações seguras do trainer
                        batch_info = {}
                        # Tentar obter informações do batch de diferentes formas
                        if hasattr(trainer, 'batch_idx'):
                            batch_info["current_batch"] = trainer.batch_idx
                        elif hasattr(trainer, 'step'):
                            batch_info["current_batch"] = trainer.step
                        
                        if hasattr(trainer, 'num_batches'):
                            batch_info["total_batches"] = trainer.num_batches
                        elif hasattr(trainer, 'dataloader'):
                            batch_info["total_batches"] = len(trainer.dataloader)
                            
                        current_metrics = {
                            "epoch": trainer.epoch,
                            "batch_size": getattr(trainer, 'batch_size', 0),
                            "total_epochs": trainer.epochs,
                            "loss": float(trainer.loss.detach().cpu().numpy() if hasattr(trainer, 'loss') else 0.0),
                            "progress_type": "batch",  # Indicar que é uma atualização de batch
                            **batch_info  # Incluir informações do batch obtidas dinamicamente
                        }
                        
                        # Log antes de chamar o callback
                        logger.info(f"Enviando atualização de batch: epoch={trainer.epoch}, batch={batch_info.get('current_batch', 'N/A')}")
                        
                        # Chamar o callback com as métricas básicas
                        callback(current_metrics)
                    
                    def on_train_epoch_end(self, trainer):
                        """Callback chamado após cada época de treinamento - utilizado para métricas completas"""
                        # Log para depuração
                        logger.info(f"on_train_epoch_end chamado: epoch={trainer.epoch}")
                        
                        # Calcular ETA com segurança
                        eta_seconds = 0
                        if hasattr(trainer, 'epoch_time') and trainer.epoch_time is not None and hasattr(trainer.epoch_time, 'avg'):
                            eta_seconds = trainer.epoch_time.avg * (trainer.epochs - trainer.epoch)
                        
                        # Extrair métricas da época atual com dados de validação
                        current_metrics = {
                            "epoch": trainer.epoch,
                            "total_epochs": trainer.epochs,
                            "loss": float(trainer.loss.detach().cpu().numpy() if hasattr(trainer, 'loss') else 0.0),
                            "map50": float(trainer.metrics.get("metrics/mAP50(B)", 0.0)),
                            "map": float(trainer.metrics.get("metrics/mAP50-95(B)", 0.0)),
                            "precision": float(trainer.metrics.get("metrics/precision(B)", 0.0)),
                            "recall": float(trainer.metrics.get("metrics/recall(B)", 0.0)),
                            "val_loss": float(trainer.metrics.get("val/box_loss", 0.0)),
                            "eta_seconds": eta_seconds,
                            "progress_type": "epoch"  # Indicar que é uma atualização de época completa
                        }
                        
                        # Log antes de chamar o callback
                        logger.info(f"Enviando atualização de época completa: epoch={trainer.epoch}/{trainer.epochs}")
                        
                        # Forçar a chamada do callback para garantir que cada época seja reportada
                        self.last_update_time = 0  # Reset do tempo para garantir atualização
                        callback(current_metrics)
                
                # Registrar os callbacks
                progress_callback = ProgressCallback()
                model.add_callback("on_train_batch_end", progress_callback.on_train_batch_end)
                model.add_callback("on_train_epoch_end", progress_callback.on_train_epoch_end)
>>>>>>> 55cce15b
            
            # Registrar os parâmetros finais para debug
            print(f"Parâmetros finais de treinamento: {params}")
            
            # Em yolo_service.py, ao configurar params para model.train()
            params.update({
                "val": True,  # Garantir que validação esteja ativada
            })
            
            # Preparar os hiperparâmetros para o treinamento
            processed_params = {}

            # Converter o formato de hiperparâmetros para o formato que o YOLOv8 espera
            for param_name, param_value in hyperparameters.items():
                # Verificar se o parâmetro é um intervalo (min/max)
                if isinstance(param_value, dict) and "min" in param_value and "max" in param_value:
                    # Processar parâmetros específicos
                    if param_name == "learning_rate":
                        # Para learning_rate, mapear para lr0 no YOLOv8
                        processed_params["lr0"] = random.uniform(param_value["min"], param_value["max"])
                    elif param_name == "batch_size":
                        # Para batch_size, mapear para batch no YOLOv8, garantindo inteiro
                        processed_params["batch"] = int(random.uniform(param_value["min"], param_value["max"]))
                    elif param_name == "epochs":
                        # Para epochs, usar diretamente
                        processed_params["epochs"] = int(random.uniform(param_value["min"], param_value["max"]))
                    else:
                        # Para outros parâmetros com intervalo, escolher um valor aleatório
                        if isinstance(param_value["min"], int) and isinstance(param_value["max"], int):
                            processed_params[param_name] = random.randint(param_value["min"], param_value["max"])
                        else:
                            processed_params[param_name] = random.uniform(param_value["min"], param_value["max"])
                else:
                    # Se não for um intervalo, usar o valor diretamente
                    processed_params[param_name] = param_value

            # Usar os parâmetros processados para treinamento
            # Treinar modelo
            results = model.train(
                data=data_yaml_path,
                **params
            )
            
            # Extrair métricas
            metrics = {}
            
            # Verificar se results_dict existe e extrair métricas com segurança
            if hasattr(results, 'results_dict'):
                results_dict = results.results_dict
                
                # Extrair métricas seguramente, com valores padrão se não existirem
                metrics = {
                    "epochs": results_dict.get("epochs", params.get("epochs", 0)),
                    "best_epoch": results_dict.get("best_epoch", 0),
                    "best_map50": results_dict.get("best_map50", 0.0),
                    "best_map": results_dict.get("best_map", 0.0),
                    "final_map50": results_dict.get("final_map50", 0.0),
                    "final_map": results_dict.get("final_map", 0.0),
                    "train_time": results_dict.get("train_time", 0.0),
                    "val_time": results_dict.get("val_time", 0.0),
                }
            else:
                # Se results_dict não existir, usar valores padrão
                logger.warning("Objeto results não contém results_dict. Usando valores padrão para métricas.")
                metrics = {
                    "epochs": params.get("epochs", 0),
                    "best_epoch": 0,
                    "best_map50": 0.0, 
                    "best_map": 0.0,
                    "final_map50": 0.0,
                    "final_map": 0.0,
                    "train_time": 0.0,
                    "val_time": 0.0,
                }
            
            # Registrar métricas obtidas
            logger.info(f"Métricas de treinamento obtidas: {metrics}")
            
            return metrics
            
        except Exception as e:
            print(f"Erro durante treinamento: {str(e)}")
            # Repassar a exceção após o log
            raise

    async def predict(
        self,
        model_id: int,
        image_path: str,
        confidence_threshold: float = 0.5
    ) -> Tuple[List[Dict[str, Any]], Dict[str, Any]]:
        """
        Realiza inferência em uma imagem.
        
        Args:
            model_id: ID do modelo
            image_path: Caminho da imagem
            confidence_threshold: Limiar de confiança
            
        Returns:
            Tuple com lista de detecções e métricas
        """
        # Carregar modelo do cache ou do banco
        if model_id not in self._model_cache:
            model = Model.query.get(model_id)
            if not model:
                raise ValueError(f"Modelo {model_id} não encontrado")
            
            self._model_cache[model_id] = YOLO(model.filepath)
        
        # Realizar inferência
        results = self._model_cache[model_id].predict(
            source=image_path,
            conf=confidence_threshold,
            verbose=False
        )
        
        # Processar resultados
        predictions = []
        for r in results:
            boxes = r.boxes
            for box in boxes:
                prediction = {
                    "class": int(box.cls[0]),
                    "confidence": float(box.conf[0]),
                    "bbox": box.xyxy[0].tolist(),  # [x1, y1, x2, y2]
                }
                predictions.append(prediction)
        
        # Extrair métricas
        metrics = {
            "inference_time": results[0].speed["inference"] / 1000,  # em segundos
            "fps": 1000 / results[0].speed["inference"],
            "num_detections": len(predictions),
        }
        
        return predictions, metrics

    async def validate(
        self,
        model_id: int,
        dataset_id: int
    ) -> Dict[str, Any]:
        """
        Valida um modelo em um dataset.
        
        Args:
            model_id: ID do modelo
            dataset_id: ID do dataset
            
        Returns:
            Métricas de validação
        """
        # Carregar modelo
        if model_id not in self._model_cache:
            model = Model.query.get(model_id)
            if not model:
                raise ValueError(f"Modelo {model_id} não encontrado")
            
            self._model_cache[model_id] = YOLO(model.filepath)
        
        # Obter o caminho correto do data.yaml
        try:
            # Criar temporariamente uma sessão do banco para obter o nome do dataset
            temp_db = next(get_db())
            dataset = temp_db.query(Dataset).filter(Dataset.id == dataset_id).first()
            if dataset:
                # Construir o caminho correto
                data_yaml_path = str(settings.TRAINING_DIR / dataset.name / "data.yaml")
                # Opcionalmente preparar o dataset, se necessário
                dataset_service = DatasetService(temp_db)
                dataset_service.prepare_for_training(dataset_id)
            else:
                raise ValueError(f"Dataset {dataset_id} não encontrado")
            
            # Verificar se o arquivo existe
            if not os.path.exists(data_yaml_path):
                logger.error(f"Arquivo data.yaml não encontrado em: {data_yaml_path}")
                raise FileNotFoundError(f"Arquivo data.yaml não encontrado: {data_yaml_path}")
                
            logger.info(f"Usando arquivo data.yaml para validação: {data_yaml_path}")
            
        except Exception as e:
            logger.error(f"Erro ao obter o caminho do data.yaml: {str(e)}")
            # Fallback para o caminho padrão antigo
            data_yaml_path = f"data/datasets/{dataset_id}/data.yaml"
        finally:
            # Fechar a sessão temporária
            if 'temp_db' in locals():
                temp_db.close()
        
        # Validar modelo
        results = self._model_cache[model_id].val(
            data=data_yaml_path,
            verbose=True
        )
        
        # Extrair métricas
        metrics = {
            "map50": results.box.map50,
            "map": results.box.map,
            "precision": results.box.precision,
            "recall": results.box.recall,
            "f1": results.box.f1,
            "confusion_matrix": results.confusion_matrix.matrix.tolist(),
        }
        
        return metrics

    async def export(
        self,
        model_id: int,
        format: str = "onnx"
    ) -> str:
        """
        Exporta um modelo para outro formato.
        
        Args:
            model_id: ID do modelo
            format: Formato de exportação (onnx, torchscript, etc.)
            
        Returns:
            Caminho do modelo exportado
        """
        # Carregar modelo
        if model_id not in self._model_cache:
            model = Model.query.get(model_id)
            if not model:
                raise ValueError(f"Modelo {model_id} não encontrado")
            
            self._model_cache[model_id] = YOLO(model.filepath)
        
        # Exportar modelo
        export_path = self._model_cache[model_id].export(format=format)
        return export_path<|MERGE_RESOLUTION|>--- conflicted
+++ resolved
@@ -238,7 +238,6 @@
             
             # Definir uma função para monitorar o progresso, se callback for fornecido
             if callback:
-<<<<<<< HEAD
                 try:
                     # Verificar tipo do callback
                     if not callable(callback):
@@ -249,7 +248,7 @@
                     
                     # Configurar um callback para o YOLO
                     class ProgressCallback:
-                        def __init__(self, callback, total_epochs, update_interval=1.0):
+                        def __init__(self, callback, total_epochs, update_interval=0.1):
                             self.callback = callback
                             self.total_epochs = total_epochs
                             self.update_interval = update_interval
@@ -261,6 +260,55 @@
                             
                             # Imprimir informação para depuração
                             print(f"ProgressCallback inicializado com callback tipo: {type(callback)}")
+                        
+                        def on_train_batch_end(self, trainer):
+                            """Callback chamado após cada batch de treinamento - utilizado para atualizações frequentes"""
+                            current_time = time.time()
+                            
+                            # Log para depuração
+                            logger.debug(f"on_train_batch_end chamado: epoch={trainer.epoch}")
+                            
+                            # Limitar a frequência de atualizações para não sobrecarregar
+                            if current_time - self.last_update_time < self.update_interval:
+                                return
+                                
+                            # Atualizar timestamp
+                            self.last_update_time = current_time
+                            
+                            # Extrair métricas básicas do batch atual
+                            # Obter informações seguras do trainer
+                            batch_info = {}
+                            # Tentar obter informações do batch de diferentes formas
+                            if hasattr(trainer, 'batch_idx'):
+                                batch_info["current_batch"] = trainer.batch_idx
+                            elif hasattr(trainer, 'step'):
+                                batch_info["current_batch"] = trainer.step
+                            
+                            if hasattr(trainer, 'num_batches'):
+                                batch_info["total_batches"] = trainer.num_batches
+                            elif hasattr(trainer, 'dataloader'):
+                                batch_info["total_batches"] = len(trainer.dataloader)
+                                
+                            current_metrics = {
+                                "epoch": trainer.epoch,
+                                "batch_size": getattr(trainer, 'batch_size', 0),
+                                "total_epochs": trainer.epochs,
+                                "loss": float(trainer.loss.detach().cpu().numpy() if hasattr(trainer, 'loss') else 0.0),
+                                "progress_type": "batch",  # Indicar que é uma atualização de batch
+                                **batch_info  # Incluir informações do batch obtidas dinamicamente
+                            }
+                            
+                            # Log antes de chamar o callback
+                            logger.info(f"Enviando atualização de batch: epoch={trainer.epoch}, batch={batch_info.get('current_batch', 'N/A')}")
+                            
+                            # Chamar o callback com as métricas básicas
+                            if callable(self.callback):
+                                try:
+                                    self.callback(current_metrics)
+                                except Exception as e:
+                                    print(f"Erro ao chamar callback: {str(e)}")
+                            else:
+                                print(f"AVISO: self.callback não é uma função chamável: {type(self.callback)}")
                         
                         def on_train_epoch_start(self, trainer):
                             """Callback chamado no início de cada época de treinamento."""
@@ -285,11 +333,22 @@
                                 # Obter as métricas atuais
                                 metrics = trainer.metrics
                                 
+                                # Calcular ETA com segurança
+                                eta_seconds = 0
+                                if hasattr(trainer, 'epoch_time') and trainer.epoch_time is not None and hasattr(trainer.epoch_time, 'avg'):
+                                    eta_seconds = trainer.epoch_time.avg * (trainer.epochs - trainer.epoch)
+                                
                                 # Adicionar época atual
                                 epoch_metrics = {
                                     "epoch": self.current_epoch,
                                     "total_epochs": self.total_epochs,
                                     "loss": float(metrics.get("train/box_loss", 0) + metrics.get("train/cls_loss", 0)),
+                                    "map50": float(metrics.get("metrics/mAP50(B)", 0.0)),
+                                    "map50_95": float(metrics.get("metrics/mAP50-95(B)", 0.0)),
+                                    "precision": float(metrics.get("metrics/precision(B)", 0.0)),
+                                    "recall": float(metrics.get("metrics/recall(B)", 0.0)),
+                                    "val_loss": float(metrics.get("val/box_loss", 0.0)),
+                                    "eta_seconds": eta_seconds,
                                     "progress_type": "epoch"
                                 }
                                 
@@ -370,6 +429,7 @@
                         progress_callback.callback = lambda x: print(f"Callback inválido: {x}")
 
                     # Adicionar os callbacks
+                    model.add_callback("on_train_batch_end", progress_callback.on_train_batch_end)
                     model.add_callback("on_train_epoch_start", progress_callback.on_train_epoch_start)
                     model.add_callback("on_train_epoch_end", progress_callback.on_train_epoch_end)
                     model.add_callback("on_val_end", progress_callback.on_val_end)
@@ -377,95 +437,6 @@
                 except Exception as e:
                     print(f"Erro ao configurar callbacks: {str(e)}")
                     # Continuar o treinamento sem callbacks se houver erro
-=======
-                # Configurar um callback para o YOLO
-                class ProgressCallback:
-                    def __init__(self):
-                        self.current_epoch = 0
-                        self.total_epochs = params["epochs"]
-                        self.last_update_time = 0
-                        self.update_interval = 0.1  # Reduzir para 0.1 segundos para atualizações mais frequentes
-
-                    def on_train_batch_end(self, trainer):
-                        """Callback chamado após cada batch de treinamento - utilizado para atualizações frequentes"""
-                        import time
-                        current_time = time.time()
-                        
-                        # Log para depuração
-                        logger.debug(f"on_train_batch_end chamado: epoch={trainer.epoch}")
-                        
-                        # Limitar a frequência de atualizações para não sobrecarregar
-                        if current_time - self.last_update_time < self.update_interval:
-                            return
-                            
-                        # Atualizar timestamp
-                        self.last_update_time = current_time
-                        
-                        # Extrair métricas básicas do batch atual
-                        # Obter informações seguras do trainer
-                        batch_info = {}
-                        # Tentar obter informações do batch de diferentes formas
-                        if hasattr(trainer, 'batch_idx'):
-                            batch_info["current_batch"] = trainer.batch_idx
-                        elif hasattr(trainer, 'step'):
-                            batch_info["current_batch"] = trainer.step
-                        
-                        if hasattr(trainer, 'num_batches'):
-                            batch_info["total_batches"] = trainer.num_batches
-                        elif hasattr(trainer, 'dataloader'):
-                            batch_info["total_batches"] = len(trainer.dataloader)
-                            
-                        current_metrics = {
-                            "epoch": trainer.epoch,
-                            "batch_size": getattr(trainer, 'batch_size', 0),
-                            "total_epochs": trainer.epochs,
-                            "loss": float(trainer.loss.detach().cpu().numpy() if hasattr(trainer, 'loss') else 0.0),
-                            "progress_type": "batch",  # Indicar que é uma atualização de batch
-                            **batch_info  # Incluir informações do batch obtidas dinamicamente
-                        }
-                        
-                        # Log antes de chamar o callback
-                        logger.info(f"Enviando atualização de batch: epoch={trainer.epoch}, batch={batch_info.get('current_batch', 'N/A')}")
-                        
-                        # Chamar o callback com as métricas básicas
-                        callback(current_metrics)
-                    
-                    def on_train_epoch_end(self, trainer):
-                        """Callback chamado após cada época de treinamento - utilizado para métricas completas"""
-                        # Log para depuração
-                        logger.info(f"on_train_epoch_end chamado: epoch={trainer.epoch}")
-                        
-                        # Calcular ETA com segurança
-                        eta_seconds = 0
-                        if hasattr(trainer, 'epoch_time') and trainer.epoch_time is not None and hasattr(trainer.epoch_time, 'avg'):
-                            eta_seconds = trainer.epoch_time.avg * (trainer.epochs - trainer.epoch)
-                        
-                        # Extrair métricas da época atual com dados de validação
-                        current_metrics = {
-                            "epoch": trainer.epoch,
-                            "total_epochs": trainer.epochs,
-                            "loss": float(trainer.loss.detach().cpu().numpy() if hasattr(trainer, 'loss') else 0.0),
-                            "map50": float(trainer.metrics.get("metrics/mAP50(B)", 0.0)),
-                            "map": float(trainer.metrics.get("metrics/mAP50-95(B)", 0.0)),
-                            "precision": float(trainer.metrics.get("metrics/precision(B)", 0.0)),
-                            "recall": float(trainer.metrics.get("metrics/recall(B)", 0.0)),
-                            "val_loss": float(trainer.metrics.get("val/box_loss", 0.0)),
-                            "eta_seconds": eta_seconds,
-                            "progress_type": "epoch"  # Indicar que é uma atualização de época completa
-                        }
-                        
-                        # Log antes de chamar o callback
-                        logger.info(f"Enviando atualização de época completa: epoch={trainer.epoch}/{trainer.epochs}")
-                        
-                        # Forçar a chamada do callback para garantir que cada época seja reportada
-                        self.last_update_time = 0  # Reset do tempo para garantir atualização
-                        callback(current_metrics)
-                
-                # Registrar os callbacks
-                progress_callback = ProgressCallback()
-                model.add_callback("on_train_batch_end", progress_callback.on_train_batch_end)
-                model.add_callback("on_train_epoch_end", progress_callback.on_train_epoch_end)
->>>>>>> 55cce15b
             
             # Registrar os parâmetros finais para debug
             print(f"Parâmetros finais de treinamento: {params}")
